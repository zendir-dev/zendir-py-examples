--- conflicted
+++ resolved
@@ -28,155 +28,6 @@
 printer.set_verbosity(printer.SUCCESS_VERBOSITY)
 
 
-<<<<<<< HEAD
-############################
-# SIMULATION CONFIGURATION #
-############################
-
-# Create a simulation handle with the credentials
-simulation: Simulation = Simulation.get(credential_helper.fetch_credentials())
-
-# Configure the solar system with an epoch
-epoch = datetime(2022, 1, 1)
-solar_system: System = simulation.get_system(types.SOLAR_SYSTEM, Epoch=epoch)
-
-# Define the classical orbital elements
-orbit: tuple = astro.classical_to_vector_elements_deg(
-    semi_major_axis=8000 * 1000,  # m
-    eccentricity=0.1,
-    inclination=25,  # deg
-    right_ascension=-90,  # deg
-    argument_of_periapsis=0.0,  # deg
-    true_anomaly=-35,  # deg
-)
-
-# Define the spacecraft properties
-spacecraft: Object = simulation.add_object(
-    types.SPACECRAFT,
-    TotalMass=750.0,  # kg
-    TotalCenterOfMassB_B=np.array([0, 0, 0]),  # m
-    TotalMomentOfInertiaB_B=np.diag([900.0, 800.0, 600.0]),  # kg m^2
-    Position=orbit[0],
-    Velocity=orbit[1],
-    Attitude=np.array([0.1, 0.2, -0.3]),  # MRP
-    AttitudeRate=np.array([0.001, -0.001, 0.001]),  # rad/s
-)
-
-# Add the ground station to the simulation
-ground_station: Object = simulation.add_object(
-    types.GROUND_STATION,
-    Latitude=-10.0,  # deg
-    Longitude=170.0,  # deg
-    Altitude=0.0,  # m
-    MinimumElevation=5.0,  # deg
-    MaximumRange=2500000,  # m
-)
-
-# Add receiver to ground station
-receiver: Object = ground_station.add_child(
-    "Receiver", Frequency=1000 * 1e6, Bandwidth=10 * 1e6  # Hz  # Hz
-)
-
-# Add reaction wheels to the spacecraft
-reaction_wheels: Object = spacecraft.add_child("ReactionWheelArray")
-reaction_wheels.add_child("ReactionWheel", WheelSpinAxis_B=np.array([1, 0, 0]))
-reaction_wheels.add_child("ReactionWheel", WheelSpinAxis_B=np.array([0, 1, 0]))
-reaction_wheels.add_child("ReactionWheel", WheelSpinAxis_B=np.array([0, 0, 1]))
-
-# Add data components to the spacecraft
-transmitter: Object = spacecraft.add_child(
-    "Transmitter",
-    Frequency=1000 * 1e6,  # Hz
-    BitRate=16000,  # bps
-    Power=45,  # dBm
-    PacketSize=kilobytes_to_bits(1),  # bits
-)
-
-# Add power components to the spacecraft
-power_bus: Object = spacecraft.add_child("PowerBus")
-battery: Object = spacecraft.add_child(
-    "Battery", NominalCapacity=1.0, NominalVoltage=12, ChargeFraction=0.1  # Ah  # V  # [0-1]
-)
-power_bus.invoke("Connect", battery, transmitter)
-power_model = transmitter.get_model("TransmitterPowerModel")
-
-# Add computer components to the spacecraft
-# Add the guidance computer
-computer: Object = spacecraft.add_child(
-    "GuidanceComputer", PointingMode="Nadir", ControllerMode="MRP"
-)
-
-# Add the navigator
-navigator = spacecraft.add_behaviour("SimpleNavigationSoftware")
-
-# Track the spacecraft
-# The correct way to construct a message is to use the simulation object. This is because the simulation
-#   object will associate the message with the appropriate credentials and simulation session id. This is
-#   important in cases where one user (one set of credentials) is running multiple simulations (sessions)
-#   at the same time.
-access_msg = simulation.add_message_by_id(
-    id=ground_station.invoke("TrackObject", spacecraft.id)
-)
-
-# Fetch the link message from the data subsystem
-data_system = simulation.get_system(types.TELEMETRY_SYSTEM)
-link_msg = data_system.invoke("GetLinkMessage", receiver, transmitter)
-
-# Subscribe to the data
-simulation.track_object(access_msg)
-simulation.track_object(reaction_wheels.get_message("Out_RWArraySpeedMsg"))
-simulation.track_object(link_msg)
-
-# Run the simulation
-simulation.tick_duration(step=0.1, time=1250)
-
-
-##############################
-# DATA ANALYSIS AND PLOTTING #
-##############################
-
-# Create a figure with four plots, 2x2 grd as ax1, ax2, ax3, ax4
-fig, axs = plt.subplots(2, 2, figsize=(12, 8))
-for ax in axs.flatten():
-    ax.grid(True)
-fig.suptitle("Link Budget", fontsize=16)
-
-# Plot the signal-to-noise ratio (SNR) and bit error rate (BER)
-df_link = simulation.query_dataframe(link_msg)
-axs[0, 0].plot(df_link["Time"], df_link["SignalToNoise"], label="SNR")
-axs[0, 0].set_title("Signal-to-Noise Ratio (SNR)")
-axs[0, 0].set_ylabel("SNR [dB]")
-
-# Plot the access data, for azimuth and elevation and show
-df_access = simulation.query_dataframe(access_msg)
-axs[0, 1].plot(df_access["Time"], df_access["Azimuth"], label="Azimuth [deg]")
-axs[0, 1].plot(df_access["Time"], df_access["Elevation"], label="Elevation [deg]")
-axs[0, 1].set_ylabel("Angle [deg]")
-axs[0, 1].legend(loc="upper right")
-axs[0, 1].fill_between(
-    df_access["Time"], 0, 90, where=df_access["IsAccessible"], color="green", alpha=0.3
-)
-axs[0, 1].text(40, 80, "Accessible", color="green")
-
-# Plot the reaction wheel speeds for each wheel
-df_rw = simulation.query_dataframe(reaction_wheels.get_message("Out_RWArraySpeedMsg"))
-for i in range(3):
-    axs[1, 0].plot(df_rw["Time"], df_rw[f"WheelSpeeds_{i}"], label=f"Wheel {i}")
-axs[1, 0].set_title("Reaction Wheel Speeds")
-axs[1, 0].set_xlabel("Time [s]")
-axs[1, 0].set_ylabel("Speed [rad/s]")
-axs[1, 0].legend()
-
-# Plot the delta-velocity from the link
-axs[1, 1].plot(df_link["Time"], df_link["DeltaVelocity"], label="Delta Velocity [m/s]")
-axs[1, 1].set_title("Delta Velocity")
-axs[1, 1].set_xlabel("Time [s]")
-axs[1, 1].set_ylabel("Velocity [m/s]")
-
-# Show the plots
-plt.tight_layout()
-plt.show()
-=======
 # This method is the main function that is executed by the runner,
 # asynchronously. The 'simulation' parameter is the simulation handle
 # that is used to interact with the simulation.
@@ -345,5 +196,4 @@
 
 # Create a client with the valid credentials and run the simulation function
 client: Client = credential_helper.fetch_client()
-runner.run_simulation(client, main, dispose=True)
->>>>>>> c05445a1
+runner.run_simulation(client, main, dispose=True)